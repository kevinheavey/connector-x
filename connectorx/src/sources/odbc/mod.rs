--- conflicted
+++ resolved
@@ -12,13 +12,8 @@
     sources::{PartitionParser, Produce, Source, SourcePartition}, // Traits required to implement Source
     sql::{count_query, limit1_query, CXQuery}, // handles queries 
 };
-<<<<<<< HEAD
 
 // ODBC Library - Up to me, depending on what I need. 
-=======
-use anyhow::anyhow;
-use fehler::{throw, throws};
->>>>>>> f5b9e19f
 use odbc_api::{
     buffers::{ColumnarBuffer, TextColumn, TextRowSet},
     Connection, Cursor, CursorImpl, Environment, ResultSetMetadata, RowSetCursor,
