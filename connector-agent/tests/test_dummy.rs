--- conflicted
+++ resolved
@@ -1,9 +1,4 @@
-<<<<<<< HEAD
-use connector_agent::data_sources::dummy::U64CounterSource;
-use connector_agent::data_sources::dummy::{StringSource, BoolCounterSource, F64CounterSource};
-=======
 use connector_agent::data_sources::dummy::{U64CounterSource, StringSource, BoolCounterSource, F64CounterSource};
->>>>>>> 328a22fa
 use connector_agent::writers::{dummy::{U64Writer, StringWriter, BoolWriter, F64Writer}, Writer};
 use connector_agent::{DataType, Worker};
 use ndarray::array;
@@ -142,6 +137,7 @@
         .into_par_iter()
         .for_each(|writer| Worker::new(F64CounterSource::new(), writer, schema.clone(), "").run_checked().expect("Worker failed"));
 
+
     assert_eq!(
         array![[0.0, 0.5, 1.0, 1.5, 2.0],
                [2.5, 3.0, 3.5, 4.0, 4.5],
