[package]
name = "connector-agent"
version = "0.1.0"
authors = ["Weiyuan Wu <youngw@sfu.ca>"]
edition = "2018"

# See more keys and their definitions at https://doc.rust-lang.org/cargo/reference/manifest.html

[dependencies]
arrow = { git = "https://github.com/apache/arrow" }
rusoto_core = "0.46"
rusoto_s3 = "0.46"
serde = { version = "1", features = [ "derive" ] }
serde_json = "1"
log = "0.4"
env_logger = "0.8"
tokio = { version = "1", features = [ "rt-multi-thread", "io-util" ] }
futures = "0.3"
fehler = "1"
failure = "0.1"
flate2 = "1"
strum = { version = "0.20", features = [ "derive" ] }
postgres = "0.19"
thiserror = "1"
r2d2 = "0.8"
r2d2_postgres = "0.18"
ndarray = "0.14"
rayon = "1"
anyhow = "1"
num-traits = "0.2"
csv = "1"
<<<<<<< HEAD
rand = "0.8"
=======
itertools = "0.10"
>>>>>>> 0f7f1e76

[lib]
name = "connector_agent"
crate-type = ["cdylib", "rlib"]

[dev-dependencies]
criterion = "0.3"
iai = "0.1"

[[bench]]
name = "bench_option"
path = "benches/bench_option.rs"
harness = false

[[bench]]
name = "perf_option"
path = "benches/perf_option.rs"
harness = false<|MERGE_RESOLUTION|>--- conflicted
+++ resolved
@@ -29,11 +29,8 @@
 anyhow = "1"
 num-traits = "0.2"
 csv = "1"
-<<<<<<< HEAD
 rand = "0.8"
-=======
 itertools = "0.10"
->>>>>>> 0f7f1e76
 
 [lib]
 name = "connector_agent"
