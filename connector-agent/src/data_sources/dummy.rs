--- conflicted
+++ resolved
@@ -2,6 +2,8 @@
 use crate::errors::Result;
 use crate::types::DataType;
 use num_traits::cast::FromPrimitive;
+use anyhow::anyhow;
+use fehler::throw;
 
 /// This `DataSource` only produces T which can be derived from u64.
 pub struct U64CounterSource {
@@ -38,21 +40,22 @@
     }
 }
 
-<<<<<<< HEAD
 impl Parse<String> for U64CounterSource {
     fn parse(&mut self) -> Result<String> {
         let ret = self.counter.to_string();
-=======
-impl Parse<bool> for U64CounterSource {
-    fn parse(&mut self) -> Result<bool> {
-        let ret = self.counter%2==0;
->>>>>>> 4ba78757
         self.counter += 1;
         Ok(ret)
     }
 }
 
-<<<<<<< HEAD
+impl Parse<bool> for U64CounterSource {
+    fn parse(&mut self) -> Result<bool> {
+        let ret = self.counter%2==0;
+        self.counter += 1;
+        Ok(ret)
+    }
+}
+
 pub struct StringSource {
     rand_string: String,
 }
@@ -66,27 +69,11 @@
 impl DataSource for StringSource {
     type TypeSystem = DataType;
 
-=======
-/// This `DataSource` only produces T which can be derived from bool.
-pub struct BoolCounterSource {
-    counter: bool,
-}
-
-impl BoolCounterSource {
-    pub fn new() -> Self {
-        Self { counter: false }
-    }
-}
-
-impl DataSource for BoolCounterSource {
-    type TypeSystem = DataType;
->>>>>>> 4ba78757
     fn run_query(&mut self, _: &str) -> Result<()> {
         Ok(())
     }
 }
 
-<<<<<<< HEAD
 impl Parse<String> for StringSource {
     fn parse(&mut self) -> Result<String> {
         let ret = self.rand_string.clone();
@@ -116,7 +103,32 @@
         Ok(FromPrimitive::from_u64(ret).unwrap_or_default())
     }
 }
-=======
+
+impl Parse<bool> for StringSource {
+    fn parse(&mut self) -> Result<bool> {
+        throw!(anyhow!("StringSource only support string!"))
+    }
+}
+
+
+/// This `DataSource` only produces T which can be derived from bool.
+pub struct BoolCounterSource {
+    counter: bool,
+}
+
+impl BoolCounterSource {
+    pub fn new() -> Self {
+        Self { counter: false }
+    }
+}
+
+impl DataSource for BoolCounterSource {
+    type TypeSystem = DataType;
+    fn run_query(&mut self, _: &str) -> Result<()> {
+        Ok(())
+    }
+}
+
 impl Parse<u64> for BoolCounterSource {
     fn parse(&mut self) -> Result<u64> {
         let ret = 1;
@@ -139,4 +151,8 @@
     }
 }
 
->>>>>>> 4ba78757
+impl Parse<String> for BoolCounterSource {
+    fn parse(&mut self) -> Result<String> {
+        throw!(anyhow!("StringSource only support string!"))
+    }
+}