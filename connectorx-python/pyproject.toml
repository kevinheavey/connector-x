[tool.poetry]
authors = ["SFU Database System Lab <dsl.cs.sfu@gmail.com>"] 
classifiers = [
  "Development Status :: 4 - Beta",
  "Topic :: Software Development :: Build Tools",
  "Environment :: Console",
  "Operating System :: OS Independent",
  "Intended Audience :: Science/Research",
  "Intended Audience :: Developers",
  "Intended Audience :: Financial and Insurance Industry",
  "Intended Audience :: Healthcare Industry",
  "Topic :: Scientific/Engineering",
  "Framework :: IPython",
] 
description = "Load data from databases to dataframes, the fastest way." 
include = ["connectorx/*.so", "connectorx/*.pyd", "LICENSE"] 
keywords = ["read_sql"] 
license = "MIT" 
maintainers = ["Weiyuan Wu <youngw@sfu.ca>"] 
name = "connectorx" 
readme = "README.md" # Markdown files are supported
<<<<<<< HEAD
version = "0.2.4-alpha.8" 
=======
version = "0.2.4-alpha.9" 
>>>>>>> 8fb2f23d

[tool.poetry.dependencies]
dask = {version = "^2021", optional = true, extras = ["dataframe"]}
modin = {version = ">=0.10", optional = true}
pandas = {version = "^1", optional = true}
polars = {version = ">=0.8", optional = true}
pyarrow = {version = ">=4", optional = true}
python = ">=3.7.1,<3.11"
numpy = ">=1.21.5"

[tool.poetry.extras]
all = ["dask", "pandas", "modin", "polars", "pyarrow"]
dask = ["dask", "pandas"]
modin = ["modin", "pandas"]
pandas = ["pandas"]
polars = ["pyarrow", "polars"]
pyarrow = ["pyarrow"]

[tool.poetry.dev-dependencies]
contexttimer = "^0.3.3"
dask = {extras = ["dataframe"], version = "^2021.7.0"}
docopt = "^0.6.2"
ipython = "^7.31.1"
maturin = "^0.9.4"
modin = {extras = ["dask"], version = ">=0.10.1"}
polars = ">=0.8"
pyarrow = ">=4"
pytest = "^6.2"
pytest-benchmark = "^3.4.1"
twine = "^3.4.1"
black = "^21.4b0"

[tool.pytest.ini_options]
minversion = "6.0"
python_functions = "test_* bench_*"
# python_files = check_*.py
# python_classes = Check
# addopts = "-ra -q"
# testpaths = [
#   "tests",
#   "integration",
# ]

[build-system]
build-backend = "poetry.core.masonry.api"
requires = ["poetry_core>=1.0.0"]<|MERGE_RESOLUTION|>--- conflicted
+++ resolved
@@ -19,11 +19,7 @@
 maintainers = ["Weiyuan Wu <youngw@sfu.ca>"] 
 name = "connectorx" 
 readme = "README.md" # Markdown files are supported
-<<<<<<< HEAD
-version = "0.2.4-alpha.8" 
-=======
 version = "0.2.4-alpha.9" 
->>>>>>> 8fb2f23d
 
 [tool.poetry.dependencies]
 dask = {version = "^2021", optional = true, extras = ["dataframe"]}
