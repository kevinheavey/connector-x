[tool.poetry]
authors = ["SFU Database System Lab <dsl.cs.sfu@gmail.com>"] 
classifiers = [
  "Development Status :: 4 - Beta",
  "Topic :: Software Development :: Build Tools",
  "Environment :: Console",
  "Operating System :: OS Independent",
  "Intended Audience :: Science/Research",
  "Intended Audience :: Developers",
  "Intended Audience :: Financial and Insurance Industry",
  "Intended Audience :: Healthcare Industry",
  "Topic :: Scientific/Engineering",
  "Framework :: IPython",
] 
description = "Load data from databases to dataframes, the fastest way." 
include = ["connectorx/*.so", "connectorx/*.pyd", "LICENSE"] 
keywords = ["read_sql"] 
license = "MIT" 
maintainers = ["Weiyuan Wu <youngw@sfu.ca>"] 
name = "connectorx" 
readme = "README.md" # Markdown files are supported
<<<<<<< HEAD
version = "0.2.6-alpha.2" 
=======
version = "0.2.6-alpha.3" 
>>>>>>> 15766ae3

[project]
name = "connectorx" # Target file name of maturin build

[tool.poetry.dependencies]
dask = {version = "^2021", optional = true, extras = ["dataframe"]}
modin = {version = ">=0.10", optional = true}
numpy = ">=1.21.5"
pandas = {version = "^1", optional = true}
polars = {version = ">=0.8", optional = true}
pyarrow = {version = ">=4", optional = true}
python = ">=3.7.1,<3.11"

[tool.poetry.extras]
all = ["dask", "pandas", "modin", "polars", "pyarrow"]
dask = ["dask", "pandas"]
modin = ["modin", "pandas"]
pandas = ["pandas"]
polars = ["pyarrow", "polars"]
pyarrow = ["pyarrow"]

[tool.poetry.dev-dependencies]
black = "^21.4b0"
contexttimer = "^0.3.3"
dask = {extras = ["dataframe"], version = "^2021.7.0"}
docopt = "^0.6.2"
ipython = "^7.31.1"
maturin = ">=0.12,<0.13"
modin = {extras = ["dask"], version = ">=0.10.1"}
polars = ">=0.8"
pyarrow = ">=4"
pytest = "^6.2"
pytest-benchmark = "^3.4.1"
twine = "^3.4.1"

[tool.pytest.ini_options]
minversion = "6.0"
python_functions = "test_* bench_*"
# python_files = check_*.py
# python_classes = Check
# addopts = "-ra -q"
# testpaths = [
#   "tests",
#   "integration",
# ]

[build-system]
build-backend = "maturin"
requires = ["maturin>=0.12,<0.13"]<|MERGE_RESOLUTION|>--- conflicted
+++ resolved
@@ -19,11 +19,7 @@
 maintainers = ["Weiyuan Wu <youngw@sfu.ca>"] 
 name = "connectorx" 
 readme = "README.md" # Markdown files are supported
-<<<<<<< HEAD
-version = "0.2.6-alpha.2" 
-=======
 version = "0.2.6-alpha.3" 
->>>>>>> 15766ae3
 
 [project]
 name = "connectorx" # Target file name of maturin build
